# script.py
#
# This file is modified from python-bitcoinlib.
#
# Distributed under the MIT software license, see the accompanying
# file COPYING or https://www.opensource.org/licenses/mit-license.php .
#

"""Scripts

Functionality to build scripts, as well as SignatureHash().
"""

<<<<<<< HEAD
from __future__ import absolute_import, division, print_function, unicode_literals
=======
from test_framework.mininode import CTransaction, CTxOut, hash256
>>>>>>> b5e38edf

import sys
bchr = chr
bord = ord
if sys.version > '3':
    long = int
    bchr = lambda x: bytes([x])
    bord = lambda x: x

import struct

from test_framework import bignum

MAX_SCRIPT_SIZE = 10000
MAX_SCRIPT_ELEMENT_SIZE = 520
MAX_SCRIPT_OPCODES = 201

OPCODE_NAMES = {}

_opcode_instances = []
class CScriptOp(int):
    """A single script opcode"""
    __slots__ = []

    @staticmethod
    def encode_op_pushdata(d):
        """Encode a PUSHDATA op, returning bytes"""
        if len(d) < 0x4c:
            return b'' + struct.pack('B', len(d)) + d # OP_PUSHDATA
        elif len(d) <= 0xff:
            return b'\x4c' + struct.pack('B', len(d)) + d # OP_PUSHDATA1
        elif len(d) <= 0xffff:
            return b'\x4d' + struct.pack(b'<H', len(d)) + d # OP_PUSHDATA2
        elif len(d) <= 0xffffffff:
            return b'\x4e' + struct.pack(b'<I', len(d)) + d # OP_PUSHDATA4
        else:
            raise ValueError("Data too long to encode in a PUSHDATA op")

    @staticmethod
    def encode_op_n(n):
        """Encode a small integer op, returning an opcode"""
        if not (0 <= n <= 16):
            raise ValueError('Integer must be in range 0 <= n <= 16, got %d' % n)

        if n == 0:
            return OP_0
        else:
            return CScriptOp(OP_1 + n-1)

    def decode_op_n(self):
        """Decode a small integer opcode, returning an integer"""
        if self == OP_0:
            return 0

        if not (self == OP_0 or OP_1 <= self <= OP_16):
            raise ValueError('op %r is not an OP_N' % self)

        return int(self - OP_1+1)

    def is_small_int(self):
        """Return true if the op pushes a small integer to the stack"""
        if 0x51 <= self <= 0x60 or self == 0:
            return True
        else:
            return False

    def __str__(self):
        return repr(self)

    def __repr__(self):
        if self in OPCODE_NAMES:
            return OPCODE_NAMES[self]
        else:
            return 'CScriptOp(0x%x)' % self

    def __new__(cls, n):
        try:
            return _opcode_instances[n]
        except IndexError:
            assert len(_opcode_instances) == n
            _opcode_instances.append(super(CScriptOp, cls).__new__(cls, n))
            return _opcode_instances[n]

# Populate opcode instance table
for n in range(0xff+1):
    CScriptOp(n)


# push value
OP_0 = CScriptOp(0x00)
OP_FALSE = OP_0
OP_PUSHDATA1 = CScriptOp(0x4c)
OP_PUSHDATA2 = CScriptOp(0x4d)
OP_PUSHDATA4 = CScriptOp(0x4e)
OP_1NEGATE = CScriptOp(0x4f)
OP_RESERVED = CScriptOp(0x50)
OP_1 = CScriptOp(0x51)
OP_TRUE=OP_1
OP_2 = CScriptOp(0x52)
OP_3 = CScriptOp(0x53)
OP_4 = CScriptOp(0x54)
OP_5 = CScriptOp(0x55)
OP_6 = CScriptOp(0x56)
OP_7 = CScriptOp(0x57)
OP_8 = CScriptOp(0x58)
OP_9 = CScriptOp(0x59)
OP_10 = CScriptOp(0x5a)
OP_11 = CScriptOp(0x5b)
OP_12 = CScriptOp(0x5c)
OP_13 = CScriptOp(0x5d)
OP_14 = CScriptOp(0x5e)
OP_15 = CScriptOp(0x5f)
OP_16 = CScriptOp(0x60)

# control
OP_NOP = CScriptOp(0x61)
OP_VER = CScriptOp(0x62)
OP_IF = CScriptOp(0x63)
OP_NOTIF = CScriptOp(0x64)
OP_VERIF = CScriptOp(0x65)
OP_VERNOTIF = CScriptOp(0x66)
OP_ELSE = CScriptOp(0x67)
OP_ENDIF = CScriptOp(0x68)
OP_VERIFY = CScriptOp(0x69)
OP_RETURN = CScriptOp(0x6a)

# stack ops
OP_TOALTSTACK = CScriptOp(0x6b)
OP_FROMALTSTACK = CScriptOp(0x6c)
OP_2DROP = CScriptOp(0x6d)
OP_2DUP = CScriptOp(0x6e)
OP_3DUP = CScriptOp(0x6f)
OP_2OVER = CScriptOp(0x70)
OP_2ROT = CScriptOp(0x71)
OP_2SWAP = CScriptOp(0x72)
OP_IFDUP = CScriptOp(0x73)
OP_DEPTH = CScriptOp(0x74)
OP_DROP = CScriptOp(0x75)
OP_DUP = CScriptOp(0x76)
OP_NIP = CScriptOp(0x77)
OP_OVER = CScriptOp(0x78)
OP_PICK = CScriptOp(0x79)
OP_ROLL = CScriptOp(0x7a)
OP_ROT = CScriptOp(0x7b)
OP_SWAP = CScriptOp(0x7c)
OP_TUCK = CScriptOp(0x7d)

# splice ops
OP_CAT = CScriptOp(0x7e)
OP_SUBSTR = CScriptOp(0x7f)
OP_LEFT = CScriptOp(0x80)
OP_RIGHT = CScriptOp(0x81)
OP_SIZE = CScriptOp(0x82)

# bit logic
OP_INVERT = CScriptOp(0x83)
OP_AND = CScriptOp(0x84)
OP_OR = CScriptOp(0x85)
OP_XOR = CScriptOp(0x86)
OP_EQUAL = CScriptOp(0x87)
OP_EQUALVERIFY = CScriptOp(0x88)
OP_RESERVED1 = CScriptOp(0x89)
OP_RESERVED2 = CScriptOp(0x8a)

# numeric
OP_1ADD = CScriptOp(0x8b)
OP_1SUB = CScriptOp(0x8c)
OP_2MUL = CScriptOp(0x8d)
OP_2DIV = CScriptOp(0x8e)
OP_NEGATE = CScriptOp(0x8f)
OP_ABS = CScriptOp(0x90)
OP_NOT = CScriptOp(0x91)
OP_0NOTEQUAL = CScriptOp(0x92)

OP_ADD = CScriptOp(0x93)
OP_SUB = CScriptOp(0x94)
OP_MUL = CScriptOp(0x95)
OP_DIV = CScriptOp(0x96)
OP_MOD = CScriptOp(0x97)
OP_LSHIFT = CScriptOp(0x98)
OP_RSHIFT = CScriptOp(0x99)

OP_BOOLAND = CScriptOp(0x9a)
OP_BOOLOR = CScriptOp(0x9b)
OP_NUMEQUAL = CScriptOp(0x9c)
OP_NUMEQUALVERIFY = CScriptOp(0x9d)
OP_NUMNOTEQUAL = CScriptOp(0x9e)
OP_LESSTHAN = CScriptOp(0x9f)
OP_GREATERTHAN = CScriptOp(0xa0)
OP_LESSTHANOREQUAL = CScriptOp(0xa1)
OP_GREATERTHANOREQUAL = CScriptOp(0xa2)
OP_MIN = CScriptOp(0xa3)
OP_MAX = CScriptOp(0xa4)

OP_WITHIN = CScriptOp(0xa5)

# crypto
OP_RIPEMD160 = CScriptOp(0xa6)
OP_SHA1 = CScriptOp(0xa7)
OP_SHA256 = CScriptOp(0xa8)
OP_HASH160 = CScriptOp(0xa9)
OP_HASH256 = CScriptOp(0xaa)
OP_CODESEPARATOR = CScriptOp(0xab)
OP_CHECKSIG = CScriptOp(0xac)
OP_CHECKSIGVERIFY = CScriptOp(0xad)
OP_CHECKMULTISIG = CScriptOp(0xae)
OP_CHECKMULTISIGVERIFY = CScriptOp(0xaf)

# expansion
OP_NOP1 = CScriptOp(0xb0)
OP_NOP2 = CScriptOp(0xb1)
OP_NOP3 = CScriptOp(0xb2)
OP_NOP4 = CScriptOp(0xb3)
OP_NOP5 = CScriptOp(0xb4)
OP_NOP6 = CScriptOp(0xb5)
OP_NOP7 = CScriptOp(0xb6)
OP_NOP8 = CScriptOp(0xb7)
OP_NOP9 = CScriptOp(0xb8)
OP_NOP10 = CScriptOp(0xb9)

# template matching params
OP_SMALLINTEGER = CScriptOp(0xfa)
OP_PUBKEYS = CScriptOp(0xfb)
OP_PUBKEYHASH = CScriptOp(0xfd)
OP_PUBKEY = CScriptOp(0xfe)

OP_INVALIDOPCODE = CScriptOp(0xff)

VALID_OPCODES = {
    OP_1NEGATE,
    OP_RESERVED,
    OP_1,
    OP_2,
    OP_3,
    OP_4,
    OP_5,
    OP_6,
    OP_7,
    OP_8,
    OP_9,
    OP_10,
    OP_11,
    OP_12,
    OP_13,
    OP_14,
    OP_15,
    OP_16,

    OP_NOP,
    OP_VER,
    OP_IF,
    OP_NOTIF,
    OP_VERIF,
    OP_VERNOTIF,
    OP_ELSE,
    OP_ENDIF,
    OP_VERIFY,
    OP_RETURN,

    OP_TOALTSTACK,
    OP_FROMALTSTACK,
    OP_2DROP,
    OP_2DUP,
    OP_3DUP,
    OP_2OVER,
    OP_2ROT,
    OP_2SWAP,
    OP_IFDUP,
    OP_DEPTH,
    OP_DROP,
    OP_DUP,
    OP_NIP,
    OP_OVER,
    OP_PICK,
    OP_ROLL,
    OP_ROT,
    OP_SWAP,
    OP_TUCK,

    OP_CAT,
    OP_SUBSTR,
    OP_LEFT,
    OP_RIGHT,
    OP_SIZE,

    OP_INVERT,
    OP_AND,
    OP_OR,
    OP_XOR,
    OP_EQUAL,
    OP_EQUALVERIFY,
    OP_RESERVED1,
    OP_RESERVED2,

    OP_1ADD,
    OP_1SUB,
    OP_2MUL,
    OP_2DIV,
    OP_NEGATE,
    OP_ABS,
    OP_NOT,
    OP_0NOTEQUAL,

    OP_ADD,
    OP_SUB,
    OP_MUL,
    OP_DIV,
    OP_MOD,
    OP_LSHIFT,
    OP_RSHIFT,

    OP_BOOLAND,
    OP_BOOLOR,
    OP_NUMEQUAL,
    OP_NUMEQUALVERIFY,
    OP_NUMNOTEQUAL,
    OP_LESSTHAN,
    OP_GREATERTHAN,
    OP_LESSTHANOREQUAL,
    OP_GREATERTHANOREQUAL,
    OP_MIN,
    OP_MAX,

    OP_WITHIN,

    OP_RIPEMD160,
    OP_SHA1,
    OP_SHA256,
    OP_HASH160,
    OP_HASH256,
    OP_CODESEPARATOR,
    OP_CHECKSIG,
    OP_CHECKSIGVERIFY,
    OP_CHECKMULTISIG,
    OP_CHECKMULTISIGVERIFY,

    OP_NOP1,
    OP_NOP2,
    OP_NOP3,
    OP_NOP4,
    OP_NOP5,
    OP_NOP6,
    OP_NOP7,
    OP_NOP8,
    OP_NOP9,
    OP_NOP10,

    OP_SMALLINTEGER,
    OP_PUBKEYS,
    OP_PUBKEYHASH,
    OP_PUBKEY,
}

OPCODE_NAMES.update({
    OP_0 : 'OP_0',
    OP_PUSHDATA1 : 'OP_PUSHDATA1',
    OP_PUSHDATA2 : 'OP_PUSHDATA2',
    OP_PUSHDATA4 : 'OP_PUSHDATA4',
    OP_1NEGATE : 'OP_1NEGATE',
    OP_RESERVED : 'OP_RESERVED',
    OP_1 : 'OP_1',
    OP_2 : 'OP_2',
    OP_3 : 'OP_3',
    OP_4 : 'OP_4',
    OP_5 : 'OP_5',
    OP_6 : 'OP_6',
    OP_7 : 'OP_7',
    OP_8 : 'OP_8',
    OP_9 : 'OP_9',
    OP_10 : 'OP_10',
    OP_11 : 'OP_11',
    OP_12 : 'OP_12',
    OP_13 : 'OP_13',
    OP_14 : 'OP_14',
    OP_15 : 'OP_15',
    OP_16 : 'OP_16',
    OP_NOP : 'OP_NOP',
    OP_VER : 'OP_VER',
    OP_IF : 'OP_IF',
    OP_NOTIF : 'OP_NOTIF',
    OP_VERIF : 'OP_VERIF',
    OP_VERNOTIF : 'OP_VERNOTIF',
    OP_ELSE : 'OP_ELSE',
    OP_ENDIF : 'OP_ENDIF',
    OP_VERIFY : 'OP_VERIFY',
    OP_RETURN : 'OP_RETURN',
    OP_TOALTSTACK : 'OP_TOALTSTACK',
    OP_FROMALTSTACK : 'OP_FROMALTSTACK',
    OP_2DROP : 'OP_2DROP',
    OP_2DUP : 'OP_2DUP',
    OP_3DUP : 'OP_3DUP',
    OP_2OVER : 'OP_2OVER',
    OP_2ROT : 'OP_2ROT',
    OP_2SWAP : 'OP_2SWAP',
    OP_IFDUP : 'OP_IFDUP',
    OP_DEPTH : 'OP_DEPTH',
    OP_DROP : 'OP_DROP',
    OP_DUP : 'OP_DUP',
    OP_NIP : 'OP_NIP',
    OP_OVER : 'OP_OVER',
    OP_PICK : 'OP_PICK',
    OP_ROLL : 'OP_ROLL',
    OP_ROT : 'OP_ROT',
    OP_SWAP : 'OP_SWAP',
    OP_TUCK : 'OP_TUCK',
    OP_CAT : 'OP_CAT',
    OP_SUBSTR : 'OP_SUBSTR',
    OP_LEFT : 'OP_LEFT',
    OP_RIGHT : 'OP_RIGHT',
    OP_SIZE : 'OP_SIZE',
    OP_INVERT : 'OP_INVERT',
    OP_AND : 'OP_AND',
    OP_OR : 'OP_OR',
    OP_XOR : 'OP_XOR',
    OP_EQUAL : 'OP_EQUAL',
    OP_EQUALVERIFY : 'OP_EQUALVERIFY',
    OP_RESERVED1 : 'OP_RESERVED1',
    OP_RESERVED2 : 'OP_RESERVED2',
    OP_1ADD : 'OP_1ADD',
    OP_1SUB : 'OP_1SUB',
    OP_2MUL : 'OP_2MUL',
    OP_2DIV : 'OP_2DIV',
    OP_NEGATE : 'OP_NEGATE',
    OP_ABS : 'OP_ABS',
    OP_NOT : 'OP_NOT',
    OP_0NOTEQUAL : 'OP_0NOTEQUAL',
    OP_ADD : 'OP_ADD',
    OP_SUB : 'OP_SUB',
    OP_MUL : 'OP_MUL',
    OP_DIV : 'OP_DIV',
    OP_MOD : 'OP_MOD',
    OP_LSHIFT : 'OP_LSHIFT',
    OP_RSHIFT : 'OP_RSHIFT',
    OP_BOOLAND : 'OP_BOOLAND',
    OP_BOOLOR : 'OP_BOOLOR',
    OP_NUMEQUAL : 'OP_NUMEQUAL',
    OP_NUMEQUALVERIFY : 'OP_NUMEQUALVERIFY',
    OP_NUMNOTEQUAL : 'OP_NUMNOTEQUAL',
    OP_LESSTHAN : 'OP_LESSTHAN',
    OP_GREATERTHAN : 'OP_GREATERTHAN',
    OP_LESSTHANOREQUAL : 'OP_LESSTHANOREQUAL',
    OP_GREATERTHANOREQUAL : 'OP_GREATERTHANOREQUAL',
    OP_MIN : 'OP_MIN',
    OP_MAX : 'OP_MAX',
    OP_WITHIN : 'OP_WITHIN',
    OP_RIPEMD160 : 'OP_RIPEMD160',
    OP_SHA1 : 'OP_SHA1',
    OP_SHA256 : 'OP_SHA256',
    OP_HASH160 : 'OP_HASH160',
    OP_HASH256 : 'OP_HASH256',
    OP_CODESEPARATOR : 'OP_CODESEPARATOR',
    OP_CHECKSIG : 'OP_CHECKSIG',
    OP_CHECKSIGVERIFY : 'OP_CHECKSIGVERIFY',
    OP_CHECKMULTISIG : 'OP_CHECKMULTISIG',
    OP_CHECKMULTISIGVERIFY : 'OP_CHECKMULTISIGVERIFY',
    OP_NOP1 : 'OP_NOP1',
    OP_NOP2 : 'OP_NOP2',
    OP_NOP3 : 'OP_NOP3',
    OP_NOP4 : 'OP_NOP4',
    OP_NOP5 : 'OP_NOP5',
    OP_NOP6 : 'OP_NOP6',
    OP_NOP7 : 'OP_NOP7',
    OP_NOP8 : 'OP_NOP8',
    OP_NOP9 : 'OP_NOP9',
    OP_NOP10 : 'OP_NOP10',
    OP_SMALLINTEGER : 'OP_SMALLINTEGER',
    OP_PUBKEYS : 'OP_PUBKEYS',
    OP_PUBKEYHASH : 'OP_PUBKEYHASH',
    OP_PUBKEY : 'OP_PUBKEY',
    OP_INVALIDOPCODE : 'OP_INVALIDOPCODE',
})

OPCODES_BY_NAME = {
    'OP_0' : OP_0,
    'OP_PUSHDATA1' : OP_PUSHDATA1,
    'OP_PUSHDATA2' : OP_PUSHDATA2,
    'OP_PUSHDATA4' : OP_PUSHDATA4,
    'OP_1NEGATE' : OP_1NEGATE,
    'OP_RESERVED' : OP_RESERVED,
    'OP_1' : OP_1,
    'OP_2' : OP_2,
    'OP_3' : OP_3,
    'OP_4' : OP_4,
    'OP_5' : OP_5,
    'OP_6' : OP_6,
    'OP_7' : OP_7,
    'OP_8' : OP_8,
    'OP_9' : OP_9,
    'OP_10' : OP_10,
    'OP_11' : OP_11,
    'OP_12' : OP_12,
    'OP_13' : OP_13,
    'OP_14' : OP_14,
    'OP_15' : OP_15,
    'OP_16' : OP_16,
    'OP_NOP' : OP_NOP,
    'OP_VER' : OP_VER,
    'OP_IF' : OP_IF,
    'OP_NOTIF' : OP_NOTIF,
    'OP_VERIF' : OP_VERIF,
    'OP_VERNOTIF' : OP_VERNOTIF,
    'OP_ELSE' : OP_ELSE,
    'OP_ENDIF' : OP_ENDIF,
    'OP_VERIFY' : OP_VERIFY,
    'OP_RETURN' : OP_RETURN,
    'OP_TOALTSTACK' : OP_TOALTSTACK,
    'OP_FROMALTSTACK' : OP_FROMALTSTACK,
    'OP_2DROP' : OP_2DROP,
    'OP_2DUP' : OP_2DUP,
    'OP_3DUP' : OP_3DUP,
    'OP_2OVER' : OP_2OVER,
    'OP_2ROT' : OP_2ROT,
    'OP_2SWAP' : OP_2SWAP,
    'OP_IFDUP' : OP_IFDUP,
    'OP_DEPTH' : OP_DEPTH,
    'OP_DROP' : OP_DROP,
    'OP_DUP' : OP_DUP,
    'OP_NIP' : OP_NIP,
    'OP_OVER' : OP_OVER,
    'OP_PICK' : OP_PICK,
    'OP_ROLL' : OP_ROLL,
    'OP_ROT' : OP_ROT,
    'OP_SWAP' : OP_SWAP,
    'OP_TUCK' : OP_TUCK,
    'OP_CAT' : OP_CAT,
    'OP_SUBSTR' : OP_SUBSTR,
    'OP_LEFT' : OP_LEFT,
    'OP_RIGHT' : OP_RIGHT,
    'OP_SIZE' : OP_SIZE,
    'OP_INVERT' : OP_INVERT,
    'OP_AND' : OP_AND,
    'OP_OR' : OP_OR,
    'OP_XOR' : OP_XOR,
    'OP_EQUAL' : OP_EQUAL,
    'OP_EQUALVERIFY' : OP_EQUALVERIFY,
    'OP_RESERVED1' : OP_RESERVED1,
    'OP_RESERVED2' : OP_RESERVED2,
    'OP_1ADD' : OP_1ADD,
    'OP_1SUB' : OP_1SUB,
    'OP_2MUL' : OP_2MUL,
    'OP_2DIV' : OP_2DIV,
    'OP_NEGATE' : OP_NEGATE,
    'OP_ABS' : OP_ABS,
    'OP_NOT' : OP_NOT,
    'OP_0NOTEQUAL' : OP_0NOTEQUAL,
    'OP_ADD' : OP_ADD,
    'OP_SUB' : OP_SUB,
    'OP_MUL' : OP_MUL,
    'OP_DIV' : OP_DIV,
    'OP_MOD' : OP_MOD,
    'OP_LSHIFT' : OP_LSHIFT,
    'OP_RSHIFT' : OP_RSHIFT,
    'OP_BOOLAND' : OP_BOOLAND,
    'OP_BOOLOR' : OP_BOOLOR,
    'OP_NUMEQUAL' : OP_NUMEQUAL,
    'OP_NUMEQUALVERIFY' : OP_NUMEQUALVERIFY,
    'OP_NUMNOTEQUAL' : OP_NUMNOTEQUAL,
    'OP_LESSTHAN' : OP_LESSTHAN,
    'OP_GREATERTHAN' : OP_GREATERTHAN,
    'OP_LESSTHANOREQUAL' : OP_LESSTHANOREQUAL,
    'OP_GREATERTHANOREQUAL' : OP_GREATERTHANOREQUAL,
    'OP_MIN' : OP_MIN,
    'OP_MAX' : OP_MAX,
    'OP_WITHIN' : OP_WITHIN,
    'OP_RIPEMD160' : OP_RIPEMD160,
    'OP_SHA1' : OP_SHA1,
    'OP_SHA256' : OP_SHA256,
    'OP_HASH160' : OP_HASH160,
    'OP_HASH256' : OP_HASH256,
    'OP_CODESEPARATOR' : OP_CODESEPARATOR,
    'OP_CHECKSIG' : OP_CHECKSIG,
    'OP_CHECKSIGVERIFY' : OP_CHECKSIGVERIFY,
    'OP_CHECKMULTISIG' : OP_CHECKMULTISIG,
    'OP_CHECKMULTISIGVERIFY' : OP_CHECKMULTISIGVERIFY,
    'OP_NOP1' : OP_NOP1,
    'OP_NOP2' : OP_NOP2,
    'OP_NOP3' : OP_NOP3,
    'OP_NOP4' : OP_NOP4,
    'OP_NOP5' : OP_NOP5,
    'OP_NOP6' : OP_NOP6,
    'OP_NOP7' : OP_NOP7,
    'OP_NOP8' : OP_NOP8,
    'OP_NOP9' : OP_NOP9,
    'OP_NOP10' : OP_NOP10,
    'OP_SMALLINTEGER' : OP_SMALLINTEGER,
    'OP_PUBKEYS' : OP_PUBKEYS,
    'OP_PUBKEYHASH' : OP_PUBKEYHASH,
    'OP_PUBKEY' : OP_PUBKEY,
}

class CScriptInvalidError(Exception):
    """Base class for CScript exceptions"""
    pass

class CScriptTruncatedPushDataError(CScriptInvalidError):
    """Invalid pushdata due to truncation"""
    def __init__(self, msg, data):
        self.data = data
        super(CScriptTruncatedPushDataError, self).__init__(msg)

# This is used, eg, for blockchain heights in coinbase scripts (bip34)
class CScriptNum(object):
    def __init__(self, d=0):
        self.value = d

    @staticmethod
    def encode(obj):
        r = bytearray(0)
        if obj.value == 0:
            return bytes(r)
        neg = obj.value < 0
        absvalue = -obj.value if neg else obj.value
        while (absvalue):
            r.append(chr(absvalue & 0xff))
            absvalue >>= 8
        if r[-1] & 0x80:
            r.append(0x80 if neg else 0)
        elif neg:
            r[-1] |= 0x80
        return struct.pack("B", len(r)) + r


class CScript(bytes):
    """Serialized script

    A bytes subclass, so you can use this directly whenever bytes are accepted.
    Note that this means that indexing does *not* work - you'll get an index by
    byte rather than opcode. This format was chosen for efficiency so that the
    general case would not require creating a lot of little CScriptOP objects.

    iter(script) however does iterate by opcode.
    """
    @classmethod
    def __coerce_instance(cls, other):
        # Coerce other into bytes
        if isinstance(other, CScriptOp):
            other = bytes([other])
        elif isinstance(other, CScriptNum):
            if (other.value == 0):
                other = bytes([CScriptOp(OP_0)])
            else:
                other = CScriptNum.encode(other)
        elif isinstance(other, int):
            if 0 <= other <= 16:
                other = bytes([CScriptOp.encode_op_n(other)])
            elif other == -1:
                other = bytes([OP_1NEGATE])
            else:
                other = CScriptOp.encode_op_pushdata(bignum.bn2vch(other))
        elif isinstance(other, (bytes, bytearray)):
            other = bytes(CScriptOp.encode_op_pushdata(other))
        return other

    def __add__(self, other):
        # Do the coercion outside of the try block so that errors in it are
        # noticed.
        other = self.__coerce_instance(other)

        try:
            # bytes.__add__ always returns bytes instances unfortunately
            return CScript(super(CScript, self).__add__(other))
        except TypeError:
            raise TypeError('Can not add a %r instance to a CScript' % other.__class__)

    def join(self, iterable):
        # join makes no sense for a CScript()
        raise NotImplementedError

    def __new__(cls, value=b''):
        if isinstance(value, bytes) or isinstance(value, bytearray):
            return super(CScript, cls).__new__(cls, value)
        else:
            def coerce_iterable(iterable):
                for instance in iterable:
                    yield cls.__coerce_instance(instance)
            # Annoyingly on both python2 and python3 bytes.join() always
            # returns a bytes instance even when subclassed.
            return super(CScript, cls).__new__(cls, b''.join(coerce_iterable(value)))

    def raw_iter(self):
        """Raw iteration

        Yields tuples of (opcode, data, sop_idx) so that the different possible
        PUSHDATA encodings can be accurately distinguished, as well as
        determining the exact opcode byte indexes. (sop_idx)
        """
        i = 0
        while i < len(self):
            sop_idx = i
            opcode = bord(self[i])
            i += 1

            if opcode > OP_PUSHDATA4:
                yield (opcode, None, sop_idx)
            else:
                datasize = None
                pushdata_type = None
                if opcode < OP_PUSHDATA1:
                    pushdata_type = 'PUSHDATA(%d)' % opcode
                    datasize = opcode

                elif opcode == OP_PUSHDATA1:
                    pushdata_type = 'PUSHDATA1'
                    if i >= len(self):
                        raise CScriptInvalidError('PUSHDATA1: missing data length')
                    datasize = bord(self[i])
                    i += 1

                elif opcode == OP_PUSHDATA2:
                    pushdata_type = 'PUSHDATA2'
                    if i + 1 >= len(self):
                        raise CScriptInvalidError('PUSHDATA2: missing data length')
                    datasize = bord(self[i]) + (bord(self[i+1]) << 8)
                    i += 2

                elif opcode == OP_PUSHDATA4:
                    pushdata_type = 'PUSHDATA4'
                    if i + 3 >= len(self):
                        raise CScriptInvalidError('PUSHDATA4: missing data length')
                    datasize = bord(self[i]) + (bord(self[i+1]) << 8) + (bord(self[i+2]) << 16) + (bord(self[i+3]) << 24)
                    i += 4

                else:
                    assert False # shouldn't happen


                data = bytes(self[i:i+datasize])

                # Check for truncation
                if len(data) < datasize:
                    raise CScriptTruncatedPushDataError('%s: truncated data' % pushdata_type, data)

                i += datasize

                yield (opcode, data, sop_idx)

    def __iter__(self):
        """'Cooked' iteration

        Returns either a CScriptOP instance, an integer, or bytes, as
        appropriate.

        See raw_iter() if you need to distinguish the different possible
        PUSHDATA encodings.
        """
        for (opcode, data, sop_idx) in self.raw_iter():
            if data is not None:
                yield data
            else:
                opcode = CScriptOp(opcode)

                if opcode.is_small_int():
                    yield opcode.decode_op_n()
                else:
                    yield CScriptOp(opcode)

    def __repr__(self):
        # For Python3 compatibility add b before strings so testcases don't
        # need to change
        def _repr(o):
            if isinstance(o, bytes):
                return "x('%s')" % o.hex().decode('ascii')
            else:
                return repr(o)

        ops = []
        i = iter(self)
        while True:
            op = None
            try:
                op = _repr(next(i))
            except CScriptTruncatedPushDataError as err:
                op = '%s...<ERROR: %s>' % (_repr(err.data), err)
                break
            except CScriptInvalidError as err:
                op = '<ERROR: %s>' % err
                break
            except StopIteration:
                break
            finally:
                if op is not None:
                    ops.append(op)

        return "CScript([%s])" % ', '.join(ops)

    def GetSigOpCount(self, fAccurate):
        """Get the SigOp count.

        fAccurate - Accurately count CHECKMULTISIG, see BIP16 for details.

        Note that this is consensus-critical.
        """
        n = 0
        lastOpcode = OP_INVALIDOPCODE
        for (opcode, data, sop_idx) in self.raw_iter():
            if opcode in (OP_CHECKSIG, OP_CHECKSIGVERIFY):
                n += 1
            elif opcode in (OP_CHECKMULTISIG, OP_CHECKMULTISIGVERIFY):
                if fAccurate and (OP_1 <= lastOpcode <= OP_16):
                    n += opcode.decode_op_n()
                else:
                    n += 20
            lastOpcode = opcode
        return n<|MERGE_RESOLUTION|>--- conflicted
+++ resolved
@@ -10,12 +10,6 @@
 
 Functionality to build scripts, as well as SignatureHash().
 """
-
-<<<<<<< HEAD
-from __future__ import absolute_import, division, print_function, unicode_literals
-=======
-from test_framework.mininode import CTransaction, CTxOut, hash256
->>>>>>> b5e38edf
 
 import sys
 bchr = chr
