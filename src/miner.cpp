--- conflicted
+++ resolved
@@ -218,27 +218,17 @@
         // Empty output script.
         uint256 dataToBeSigned;
         try {
-<<<<<<< HEAD
-            // This is a shielded coinbase transaction, so the sighash is either pre-v5
-            // and doesn't use the allPrevOutputs field of PrecomputedTransactionData), or
-            // v5+ and S.2 of ZIP 244 defers to T.2, causing allPrevOutputs to be ignored.
-            // We therefore can set it to the empty list here.
-            PrecomputedTransactionData txdata(mtx, {});
-            dataToBeSigned = SignatureHash(
-                scriptCode, mtx, NOT_AN_INPUT, SIGHASH_ALL, 0,
-                CurrentEpochBranchId(nHeight, chainparams.GetConsensus()),
-                txdata);
-=======
             if (orchardBundle.has_value()) {
                 // Orchard is only usable with v5+ transactions.
                 dataToBeSigned = ProduceZip244SignatureHash(mtx, orchardBundle.value());
             } else {
                 CScript scriptCode;
+                PrecomputedTransactionData txdata(mtx, {});
                 dataToBeSigned = SignatureHash(
                     scriptCode, mtx, NOT_AN_INPUT, SIGHASH_ALL, 0,
-                    CurrentEpochBranchId(nHeight, chainparams.GetConsensus()));
-            }
->>>>>>> bd1feab2
+                    CurrentEpochBranchId(nHeight, chainparams.GetConsensus()),
+                    txdata);
+            }
         } catch (std::logic_error ex) {
             librustzcash_sapling_proving_ctx_free(saplingCtx);
             throw ex;
